package utils

import (
	"bytes"
	"context"
	"fmt"
	"io"
	"os"
	"os/exec"
<<<<<<< HEAD
	"strings"
=======
	"sync"

	"github.com/pkg/errors"
	"github.com/sirupsen/logrus"
>>>>>>> fd4016c1
)

func GetEnvs(envs []string) [][]string {
	selEnvs := [][]string{}
	if len(envs) > 0 {
		osEnvs := os.Environ()
		for _, e := range osEnvs {
			pair := strings.SplitN(e, "=", 2)
			for _, s := range envs {
				if s == pair[0] {
					selEnvs = append(selEnvs, pair)
				}
			}
		}
	}
	
	return selEnvs
}

func CopyBufferContentsToFile(srcBuff []byte, destFile string) (err error) {
	out, err := os.Create(destFile)
	if err != nil {
		return
	}
	defer func() {
		cerr := out.Close()
		if err == nil {
			err = cerr
		}
	}()
	if _, err = out.Write(srcBuff); err != nil {
		return
	}
	err = out.Sync()
	return
}

func RunCmd(cmdString string) (*bytes.Buffer, error) {
	var out bytes.Buffer

	cmd := exec.Command("echo", cmdString)
	cmd.Stdout = &out
	err := cmd.Run()
	if err != nil {
		return nil, err
	}

	var mode os.FileMode = 509
	err = os.MkdirAll("./tmp", mode)
	if err != nil {
		return nil, err
	}

	err = CopyBufferContentsToFile(out.Bytes(), "./tmp/cmd.sh")
	if err != nil {
		return nil, err
	}

	out.Reset()
	cmd = exec.Command("/bin/bash", "./tmp/cmd.sh")
	cmd.Stdout = &out
	var errout bytes.Buffer
	cmd.Stderr = &errout
	err = cmd.Run()
	if err != nil {
		CopyBufferContentsToFile(errout.Bytes(), "./tmp/error.txt")
		return &errout, err
	}

	return &out, nil
}

type Cmd struct {
	*exec.Cmd
	entry     *logrus.Entry
	cmdString []string
	m         *multiCloser
}

func New(ctx context.Context, entry *logrus.Entry, command string, arg ...string) *Cmd {
	if entry == nil {
		entry = defaultEntry
	}
	return &Cmd{
		Cmd:       exec.Command(command, arg...),
		cmdString: append([]string{command}, arg...),
		entry:     entry,
	}
}

func (c *Cmd) Start() error {
	_, err := c.startAndPipe()
	return err
}

func (c *Cmd) error(err error) error {
	return fmt.Errorf("cmd: %q err: %s", c.cmdString, err)
}

func (c *Cmd) Wait() error {
	// Drain stderr first, probably used less
	wg := sync.WaitGroup{}
	wg.Add(2)
	go func() {
		defer wg.Done()
		pipeToLog(c.entry.WriterLevel(logrus.ErrorLevel), c.m.stderr)
	}()
	go func() {
		defer wg.Done()
		pipeToLog(c.entry.WriterLevel(logrus.InfoLevel), c.m.stdout)
	}()
	wg.Wait()
	return c.Cmd.Wait()
}

func pipeToLog(pipe *io.PipeWriter, reader io.ReadCloser) (int, error) {
	for {
		n64, err := io.Copy(pipe, reader)
		n := int(n64)
		if err != nil {
			return n, err
		}
		if n == 0 {
			pipe.Close()
			reader.Close()
			return n, io.EOF
		}
	}
}

func (c *Cmd) startAndPipe() (*multiCloser, error) {
	m, err := c.StdoutStderrPipe()
	if err != nil {
		return nil, err
	}
	c.m = m

	return m, c.Cmd.Start()
}

func (c *Cmd) StdoutStderrPipe() (*multiCloser, error) {
	stdout, err := c.Cmd.StdoutPipe()
	if err != nil {
		return nil, err
	}

	stderr, err := c.Cmd.StderrPipe()
	if err != nil {
		return nil, err
	}
	// TODO: close underlying pipes
	return &multiCloser{stdout, stderr}, nil
}

type multiCloser struct {
	stdout, stderr io.ReadCloser
}

func (m *multiCloser) Close() error {
	var err error
	if errOut := m.stdout.Close(); errOut != nil {
		err = errors.Wrap(err, errOut.Error())
	}
	errErr := m.stderr.Close()
	if errErr != nil {
		err = errors.Wrap(err, errErr.Error())
	}

	return err
}<|MERGE_RESOLUTION|>--- conflicted
+++ resolved
@@ -7,14 +7,11 @@
 	"io"
 	"os"
 	"os/exec"
-<<<<<<< HEAD
 	"strings"
-=======
 	"sync"
 
 	"github.com/pkg/errors"
 	"github.com/sirupsen/logrus"
->>>>>>> fd4016c1
 )
 
 func GetEnvs(envs []string) [][]string {
