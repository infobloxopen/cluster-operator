--- conflicted
+++ resolved
@@ -2,12 +2,9 @@
 
 import (
 	"context"
-<<<<<<< HEAD
 	"github.com/spf13/viper"
-=======
 	"os"
 	"time"
->>>>>>> 8b0cf875
 
 	"github.com/infobloxopen/cluster-operator/kops"
 	clusteroperatorv1alpha1 "github.com/infobloxopen/cluster-operator/pkg/apis/clusteroperator/v1alpha1"
@@ -290,22 +287,12 @@
 
 	// Due to changes to use Kops manifests, the only required fields are Name and StateStore
 	defaultConfig := clusteroperatorv1alpha1.KopsConfig{
-<<<<<<< HEAD
 		Name:        c.Name + "." + viper.GetString("kops.cluster.dns.zone"),
 		StateStore:  viper.GetString("kops.state.store"),
-=======
-		// FIXME - Pickup DNS zone from Operator Config
-		Name: c.Name + ".soheil.belamaric.com",
->>>>>>> 8b0cf875
 		// MasterCount: 1,
 		// MasterEc2:   "t2.micro",
 		// WorkerCount: 2,
 		// WorkerEc2:   "t2.micro",
-<<<<<<< HEAD
-=======
-		// FIXME - Pickup state store from Operator Config
-		StateStore: "s3://kops.state.seizadi.infoblox.com",
->>>>>>> 8b0cf875
 		// Vpc:         "vpc-0a75b33895655b46a",
 		// Zones:       []string{"us-east-2a", "us-east-2b"},
 	}
