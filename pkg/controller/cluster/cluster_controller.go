--- conflicted
+++ resolved
@@ -52,7 +52,6 @@
 	}
 
 	pred := predicate.Funcs{
-<<<<<<< HEAD
 		UpdateFunc: func(e event.UpdateEvent) bool {
 
 			if e.MetaNew.GetGeneration() == e.MetaOld.GetGeneration() {
@@ -60,11 +59,10 @@
 			}
 
 			return true
-=======
+		},
 		DeleteFunc: func(e event.DeleteEvent) bool {
 			// Evaluates to false if the object has been confirmed deleted.
 			return e.DeleteStateUnknown
->>>>>>> eeec27e7
 		},
 	}
 
@@ -151,34 +149,8 @@
 			}
 		}
 
-<<<<<<< HEAD
-		tempConfigFile := instance.Spec.Name + ".yaml"
-		err = utils.CopyBufferContentsToTempFile([]byte(instance.Spec.Config), tempConfigFile)
-		if err != nil {
-			return reconcile.Result{}, err
-=======
-		//check if cluster still exists, if no set to PENDING and remake
-		if instance.Status.Phase != clusteroperatorv1alpha1.ClusterPending && instance.Status.Phase != "" {
-			exists, err := k.GetCluster(instance.Spec.KopsConfig)
-			if !exists {
-				reqLogger.WithValues("error", err).Info("Cluster does not exist... resetting to PENDING")
-				instance.Status.Phase = clusteroperatorv1alpha1.ClusterPending
-				if err := r.client.Status().Update(context.TODO(), instance); err != nil {
-					return reconcile.Result{}, err
-				}
-				return reconcile.Result{}, nil
-			} else if err != nil {
-				reqLogger.WithValues("error", err).Info("Error fetching cluster status")
-				return reconcile.Result{}, err
-			}
->>>>>>> eeec27e7
-		}
-
-		// Run State Machine
-		// PENDING -> SETUP -> DONE
-<<<<<<< HEAD
-		// switch instance.Status.Phase {
-		// case clusteroperatorv1alpha1.ClusterPending:
+		//go through the cycle of phases
+		//PENDING: CREATING CLUSTER
 		reqLogger.Info("Phase: PENDING")
 		//creating cluster
 		err := k.ReplaceCluster(instance.Spec)
@@ -186,74 +158,15 @@
 		if err != nil {
 			reqLogger.Error(err, "error creating cluster")
 			return reconcile.Result{}, err
-=======
-		switch instance.Status.Phase {
-		case clusteroperatorv1alpha1.ClusterPending:
-			// Both updates and new clusters start with Kops replace
-			// Adds the manifest to the kops state store without applying changes
-			reqLogger.Info("Phase: PENDING")
-			err = k.ReplaceCluster(instance.Spec)
-			if err != nil {
-				reqLogger.Error(err, "error creating kops command")
-				return reconcile.Result{}, err
-			}
-			reqLogger.Info("Cluster Created")
-			instance.Status.Phase = clusteroperatorv1alpha1.ClusterUpdate
-		case clusteroperatorv1alpha1.ClusterUpdate:
-			// Kops update is required for both new and updated cluster configurations
-			reqLogger.Info("Phase: UPDATE")
-			err := k.UpdateCluster(instance.Spec.KopsConfig)
-			if err != nil {
-				return reconcile.Result{}, err
-			}
-			// Some changes will require rebuilding the nodes (for example, resizing nodes or changing the AMI)
-			// We call rolling-update to apply these changes
-			err = k.RollingUpdateCluster(instance.Spec.KopsConfig)
-			if err != nil {
-				return reconcile.Result{}, err
-			}
-			reqLogger.Info("Cluster Updated")
-			instance.Status.Phase = clusteroperatorv1alpha1.ClusterSetup
-		case clusteroperatorv1alpha1.ClusterSetup:
-			reqLogger.Info("Phase: SETUP")
-			status, err := k.ValidateCluster(instance.Spec.KopsConfig)
-			if err != nil {
-				return reconcile.Result{}, err
-			}
-			instance.Status.KopsStatus = clusteroperatorv1alpha1.KopsStatus{}
-			if len(status.Failures) > 0 {
-				instance.Status.KopsStatus.Failures = status.Failures
-				reqLogger.Info("Cluster Not Ready")
-			} else if len(status.Nodes) > 0 {
-				instance.Status.KopsStatus.Nodes = status.Nodes
-				reqLogger.Info("Cluster Created")
-				instance.Status.Phase = clusteroperatorv1alpha1.ClusterDone
-				config, err := k.GetKubeConfig(instance.Spec.KopsConfig)
-				if err != nil {
-					return reconcile.Result{}, err
-				}
-				instance.Status.KubeConfig = config
-				reqLogger.Info("KUBECONFIG Updated")
-			} else {
-				// FIXME - If we get this state try validate again!!!
-				reqLogger.Info("Validate Returned Unexpected Result")
-			}
-		case clusteroperatorv1alpha1.ClusterDone:
-			reqLogger.Info("Phase: DONE")
-			return reconcile.Result{}, nil
-		default:
-			reqLogger.Info("NOP")
-			return reconcile.Result{}, nil
->>>>>>> eeec27e7
-		}
-		reqLogger.Info("Cluster Config Update")
-		// instance.Status.Phase = clusteroperatorv1alpha1.ClusterUpdate
-
-		// case clusteroperatorv1alpha1.ClusterUpdate:
+		}
+		reqLogger.Info("Cluster Config Updated")
+
 		instance.Status.Phase = clusteroperatorv1alpha1.ClusterUpdate
 		if err := r.client.Status().Update(context.TODO(), instance); err != nil {
 			return reconcile.Result{}, err
 		}
+
+		//UPDATIG: UPDATING CLUSTER
 		reqLogger.Info("Phase: UPDATE")
 
 		err = k.UpdateCluster(kc)
@@ -300,8 +213,7 @@
 		if err := r.client.Status().Update(context.TODO(), instance); err != nil {
 			return reconcile.Result{}, err
 		}
-		// instance.Status.Phase = clusteroperatorv1alpha1.ClusterSetup
-		// case clusteroperatorv1alpha1.ClusterSetup:
+		// SETUP: CLUSTER VALIDATION
 		reqLogger.Info("Phase: SETUP")
 
 		// Setenv required if not using default .kube/config,
@@ -333,13 +245,6 @@
 		return reconcile.Result{RequeueAfter: time.Minute * 5}, nil
 
 	} else if utils.Contains(instance.ObjectMeta.Finalizers, clusterFinalizer) {
-<<<<<<< HEAD
-		err := k.DeleteCluster(kc)
-		if err != nil {
-			// FIXME - Ensure that delete implementation is idempotent and safe to invoke multiple times.
-			// If we call delete and the cluster is not present it will cause error and it will keep erroring out
-			//return reconcile.Result{}, err
-=======
 
 		//check if cluster still exists
 		exists, err := k.GetCluster(instance.Spec.KopsConfig)
@@ -354,14 +259,13 @@
 				//error deleting cluster
 				return reconcile.Result{}, err
 			}
->>>>>>> eeec27e7
 		}
 
 		// our finalizer is present, so delete cluster first
 		// remove our finalizer from the list and update it.
 		instance.ObjectMeta.Finalizers = utils.Remove(instance.ObjectMeta.Finalizers, clusterFinalizer)
 
-		if err := r.client.Status().Update(context.TODO(), instance); err != nil {
+		if err := r.client.Update(context.TODO(), instance); err != nil {
 			return reconcile.Result{}, err
 		}
 
