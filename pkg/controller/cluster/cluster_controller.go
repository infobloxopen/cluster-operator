package cluster

import (
	"context"

	"github.com/infobloxopen/cluster-operator/kops"
	clusteroperatorv1alpha1 "github.com/infobloxopen/cluster-operator/pkg/apis/clusteroperator/v1alpha1"
	"github.com/infobloxopen/cluster-operator/utils"
	corev1 "k8s.io/api/core/v1"
	"k8s.io/apimachinery/pkg/api/errors"

	//metav1 "k8s.io/apimachinery/pkg/apis/meta/v1"
	//"sigs.k8s.io/controller-runtime/pkg/controller/controllerutil"
	"k8s.io/apimachinery/pkg/runtime"
	"sigs.k8s.io/controller-runtime/pkg/client"
	"sigs.k8s.io/controller-runtime/pkg/controller"
	"sigs.k8s.io/controller-runtime/pkg/handler"
	logf "sigs.k8s.io/controller-runtime/pkg/log"
	"sigs.k8s.io/controller-runtime/pkg/manager"
	"sigs.k8s.io/controller-runtime/pkg/reconcile"
	"sigs.k8s.io/controller-runtime/pkg/source"
)

var log = logf.Log.WithName("controller_cluster")

// Add creates a new Cluster Controller and adds it to the Manager. The Manager will set fields on the Controller
// and Start it when the Manager is Started.
func Add(mgr manager.Manager) error {
	return add(mgr, newReconciler(mgr))
}

// newReconciler returns a new reconcile.Reconciler
func newReconciler(mgr manager.Manager) reconcile.Reconciler {
	return &ReconcileCluster{client: mgr.GetClient(), scheme: mgr.GetScheme()}
}

// add adds a new Controller to mgr with r as the reconcile.Reconciler
func add(mgr manager.Manager, r reconcile.Reconciler) error {
	// Create a new controller
	c, err := controller.New("cluster-controller", mgr, controller.Options{Reconciler: r})
	if err != nil {
		return err
	}

	// Watch for changes to primary resource Cluster
	err = c.Watch(&source.Kind{Type: &clusteroperatorv1alpha1.Cluster{}}, &handler.EnqueueRequestForObject{})
	if err != nil {
		return err
	}

	// TODO(user): Modify this to be the types you create that are owned by the primary resource
	// Watch for changes to secondary resource Pods and requeue the owner Cluster
	err = c.Watch(&source.Kind{Type: &corev1.Pod{}}, &handler.EnqueueRequestForOwner{
		IsController: true,
		OwnerType:    &clusteroperatorv1alpha1.Cluster{},
	})
	if err != nil {
		return err
	}

	return nil
}

// blank assignment to verify that ReconcileCluster implements reconcile.Reconciler
var _ reconcile.Reconciler = &ReconcileCluster{}

// ReconcileCluster reconciles a Cluster object
type ReconcileCluster struct {
	// This client, initialized using mgr.Client() above, is a split client
	// that reads objects from the cache and writes to the apiserver
	client client.Client
	scheme *runtime.Scheme
}

// Reconcile reads that state of the cluster for a Cluster object and makes changes based on the state read
// and what is in the Cluster.Spec
//
// Note:
// The Controller will requeue the Request to be processed again if the returned error is non-nil or
// Result.Requeue is true, otherwise upon completion it will remove the work from the queue.
func (r *ReconcileCluster) Reconcile(request reconcile.Request) (reconcile.Result, error) {
	reqLogger := log.WithValues("Request.Namespace", request.Namespace, "Request.Name", request.Name)
	reqLogger.Info("Reconciling Cluster")
	// Fetch the Cluster instance
	instance := &clusteroperatorv1alpha1.Cluster{}
	err := r.client.Get(context.TODO(), request.NamespacedName, instance)
	if err != nil {
		reqLogger.Info(err.Error())
		if errors.IsNotFound(err) {
			// Request object not found, could have been deleted after reconcile request.
			// Owned objects are automatically garbage collected. For additional cleanup logic use finalizers.
			// Return and don't requeue
			return reconcile.Result{}, nil
		}
		// Error reading the object - requeue the request.
		return reconcile.Result{}, err
	}

	//Finalizer name
	clusterFinalizer := "cluster.finalizer.cluster-operator.seizadi.github.com"

	//If the cluster is not waiting for deletion, handle it normally
	if instance.ObjectMeta.DeletionTimestamp.IsZero() {
		// If no phase set default to pending for the initial phase
		if instance.Status.Phase == "" {
			instance.Status.Phase = clusteroperatorv1alpha1.ClusterPending
			config := instance.Spec.KopsConfig
			// If KopsConfig is not defined in CR, use default
			// TODO: Right now this only checks if the values are there. Eventually
			// we want to use a few inputs to pull information from the CMDB or
			// another controller that would hold the config information based on
			// the supplied infra info
			if config.Name == "" || config.MasterEc2 == "" || config.WorkerEc2 == "" || config.Vpc == "" ||
				config.StateStore == "" || config.MasterCount < 1 || config.WorkerCount < 1 || len(config.Zones) < 1 {
				instance.Spec.KopsConfig = GetKopsConfig(instance.Spec.Name)
				if err := r.client.Update(context.TODO(), instance); err != nil {
					return reconcile.Result{}, err
				}
			}
		}

		// Add the finalizer and update the object
		if !utils.Contains(instance.ObjectMeta.Finalizers, clusterFinalizer) {
			instance.ObjectMeta.Finalizers = append(instance.ObjectMeta.Finalizers, clusterFinalizer)
			if err := r.client.Update(context.TODO(), instance); err != nil {
				return reconcile.Result{}, err
			}
		}

		// Run State Machine
		// PENDING -> SETUP -> DONE
		switch instance.Status.Phase {
		case clusteroperatorv1alpha1.ClusterPending:
			reqLogger.Info("Phase: PENDING")
<<<<<<< HEAD
			_, err := kops.CreateCluster(instance.Spec.KopsConfig)
=======
			out, err := kops.CreateCluster(GetKopsConfig(instance.Spec.Name))
			reqLogger.Info(out)
>>>>>>> 0cb8e852
			if err != nil {
				return reconcile.Result{}, err
			}
			reqLogger.Info("Cluster Created")
			instance.Status.Phase = clusteroperatorv1alpha1.ClusterUpdate
		case clusteroperatorv1alpha1.ClusterUpdate:
			reqLogger.Info("Phase: UPDATE")
			out, err := kops.UpdateCluster(GetKopsConfig(instance.Spec.Name))
			reqLogger.Info(out)
			if err != nil {
				return reconcile.Result{}, err
			}
			reqLogger.Info("Cluster Updated")
			instance.Status.Phase = clusteroperatorv1alpha1.ClusterSetup
		case clusteroperatorv1alpha1.ClusterSetup:
			reqLogger.Info("Phase: SETUP")
			status, err := kops.ValidateCluster(instance.Spec.KopsConfig)
			if err != nil {
				return reconcile.Result{}, err
			}
			instance.Status.KopsStatus = clusteroperatorv1alpha1.KopsStatus{}
			if len(status.Failures) > 0 {
				instance.Status.KopsStatus.Failures = status.Failures
				reqLogger.Info("Cluster Not Ready")
			} else if len(status.Nodes) > 0 {
				instance.Status.KopsStatus.Nodes = status.Nodes
				reqLogger.Info("Cluster Created")
				instance.Status.Phase = clusteroperatorv1alpha1.ClusterDone
				config, err := kops.GetKubeConfig(instance.Spec.KopsConfig)
				if err != nil {
					return reconcile.Result{}, err
				}
				instance.Status.KubeConfig = config
				reqLogger.Info("KUBECONFIG Updated")
			} else {
				// FIXME - If we get this state try validate again!!!
				reqLogger.Info("Validate Returned Unexpected Result")
			}
		case clusteroperatorv1alpha1.ClusterDone:
			reqLogger.Info("Phase: DONE")
			return reconcile.Result{}, nil
		default:
			reqLogger.Info("NOP")
			return reconcile.Result{}, nil
		}

		// Update the Cluster instance, setting the status to the respective phase:
		if err := r.client.Status().Update(context.TODO(), instance); err != nil {
			return reconcile.Result{}, err
		}

		if instance.Status.Phase == clusteroperatorv1alpha1.ClusterSetup {
			// TODO - Set to time.Duration depending on back-off behavior
			//return reconcile.Result{RequeueAfter: time.Minute}, nil
			return reconcile.Result{Requeue: true}, nil
		}

		// Don't requeue. We should get called to reconcile when the CR changes.
		return reconcile.Result{}, nil

	} else if utils.Contains(instance.ObjectMeta.Finalizers, clusterFinalizer) {
		// our finalizer is present, so delete cluster first
		out, err := kops.DeleteCluster(instance.Spec.KopsConfig)
		reqLogger.Info(out)
		if err != nil {
			// FIXME - Ensure that delete implementation is idempotent and safe to invoke multiple times.
			// If we call delete and the cluster is not present it will cause error and it will keep erroring out
			//return reconcile.Result{}, err
		}

		reqLogger.Info("Cluster Deleted")
		// remove our finalizer from the list and update it.
		instance.ObjectMeta.Finalizers = utils.Remove(instance.ObjectMeta.Finalizers, clusterFinalizer)

		if err := r.client.Update(context.TODO(), instance); err != nil {
			return reconcile.Result{}, err
		}

	}
	// Stop reconciliation as the item is being deleted
	return reconcile.Result{}, nil
}

// Get Kops Config Object
func GetKopsConfig(name string) clusteroperatorv1alpha1.KopsConfig {

	// Define a new Kops Cluster Config object if not specified
	return clusteroperatorv1alpha1.KopsConfig{
		Name:        name + ".soheil.belamaric.com",
		MasterCount: 1,
		MasterEc2:   "t2.micro",
		WorkerCount: 2,
		WorkerEc2:   "t2.micro",
		StateStore:  "s3://kops.state.seizadi.infoblox.com",
		Vpc:         "vpc-0a75b33895655b46a",
		Zones:       []string{"us-east-2a", "us-east-2b"},
	}
}<|MERGE_RESOLUTION|>--- conflicted
+++ resolved
@@ -132,12 +132,8 @@
 		switch instance.Status.Phase {
 		case clusteroperatorv1alpha1.ClusterPending:
 			reqLogger.Info("Phase: PENDING")
-<<<<<<< HEAD
-			_, err := kops.CreateCluster(instance.Spec.KopsConfig)
-=======
 			out, err := kops.CreateCluster(GetKopsConfig(instance.Spec.Name))
 			reqLogger.Info(out)
->>>>>>> 0cb8e852
 			if err != nil {
 				return reconcile.Result{}, err
 			}
