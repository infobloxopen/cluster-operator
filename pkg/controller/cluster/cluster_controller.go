--- conflicted
+++ resolved
@@ -19,6 +19,7 @@
 	"sigs.k8s.io/controller-runtime/pkg/manager"
 	"sigs.k8s.io/controller-runtime/pkg/reconcile"
 	"sigs.k8s.io/controller-runtime/pkg/source"
+	"github.com/seizadi/cluster-operator/utils"
 )
 
 var log = logf.Log.WithName("controller_cluster")
@@ -97,45 +98,6 @@
 		// Error reading the object - requeue the request.
 		return reconcile.Result{}, err
 	}
-<<<<<<< HEAD
-	
-	// If no phase set default to pending for the initial phase
-	if instance.Status.Phase == "" {
-		instance.Status.Phase = clusteroperatorv1alpha1.ClusterPending
-	}
-	
-	
-	// Set Cluster instance as the owner and controller for AWS VPC Resource
-	// if err := controllerutil.SetControllerReference(instance, vpc, r.scheme); err != nil {
-	//	return reconcile.Result{}, err
-	//}
-	
-	// Run State Machine
-	// PENDING -> SETUP -> DONE
-	switch instance.Status.Phase {
-	case clusteroperatorv1alpha1.ClusterPending:
-		reqLogger.Info("Phase: PENDING")
-		result, err := kops.CreateCluster(GetKopsConfig(instance.Spec.Name))
-		reqLogger.Info(result)
-		if err != nil {
-			return reconcile.Result{}, err
-		}
-		reqLogger.Info("Cluster Created")
-		instance.Status.Phase = clusteroperatorv1alpha1.ClusterUpdate
-	case clusteroperatorv1alpha1.ClusterUpdate:
-		reqLogger.Info("Phase: UPDATE")
-		result, err := kops.UpdateCluster(GetKopsConfig(instance.Spec.Name))
-		reqLogger.Info(result)
-		if err != nil {
-			return reconcile.Result{}, err
-		}
-		reqLogger.Info("Cluster Update Completed")
-		instance.Status.Phase = clusteroperatorv1alpha1.ClusterSetup
-	case clusteroperatorv1alpha1.ClusterSetup:
-		reqLogger.Info("Phase: SETUP")
-		status, err := kops.ValidateCluster(GetKopsConfig(instance.Spec.Name))
-		if err != nil {
-=======
 
 	//The cluster is not waiting for deletion, so handle it normally
 	if instance.ObjectMeta.DeletionTimestamp.IsZero() {
@@ -145,7 +107,7 @@
 		}
 
 		// Add the finalizer and update the object
-		if !contains(instance.ObjectMeta.Finalizers, clusterFinalizer) {
+		if !utils.Contains(instance.ObjectMeta.Finalizers, clusterFinalizer) {
 			instance.ObjectMeta.Finalizers = append(instance.ObjectMeta.Finalizers, clusterFinalizer)
 		}
 
@@ -191,7 +153,6 @@
 			return reconcile.Result{}, err
 		}
 		if err := r.client.Update(context.TODO(), instance); err != nil {
->>>>>>> dae78546
 			return reconcile.Result{}, err
 		}
 
@@ -204,16 +165,19 @@
 		// Don't requeue. We should get called to reconcile when the CR changes.
 		return reconcile.Result{}, nil
 
-	} else if contains(instance.ObjectMeta.Finalizers, clusterFinalizer) {
+	} else if utils.Contains(instance.ObjectMeta.Finalizers, clusterFinalizer) {
 		// our finalizer is present, so delete cluster first
-		_, err := kops.DeleteCluster(GetKopsConfig(instance.Spec.Name))
+		// FIXME - If we call delete and the cluster is not present it will cause
+		// error and it will keep erroring out
+		out, err := kops.DeleteCluster(GetKopsConfig(instance.Spec.Name))
 		reqLogger.Info("Cluster Deleted")
+		reqLogger.Info(out)
 		if err != nil {
 			return reconcile.Result{}, err
 		}
 
 		// remove our finalizer from the list and update it.
-		instance.ObjectMeta.Finalizers = remove(instance.ObjectMeta.Finalizers, clusterFinalizer)
+		instance.ObjectMeta.Finalizers = utils.Remove(instance.ObjectMeta.Finalizers, clusterFinalizer)
 
 		if err := r.client.Update(context.TODO(), instance); err != nil {
 			return reconcile.Result{}, err
@@ -222,12 +186,6 @@
 	}
 	// Stop reconciliation as the item is being deleted
 	return reconcile.Result{}, nil
-
-	// Set Cluster instance as the owner and controller for AWS VPC Resource
-	// if err := controllerutil.SetControllerReference(instance, vpc, r.scheme); err != nil {
-	//	return reconcile.Result{}, err
-	//}
-
 }
 
 // Get Kops Config Object
@@ -244,23 +202,3 @@
 		Zones:       []string{"us-east-2a", "us-east-2b"},
 	}
 }
-
-// Helper functions to check and remove string from a slice of strings.
-func contains(slice []string, s string) bool {
-	for _, item := range slice {
-		if item == s {
-			return true
-		}
-	}
-	return false
-}
-
-func remove(slice []string, s string) (result []string) {
-	for _, item := range slice {
-		if item == s {
-			continue
-		}
-		result = append(result, item)
-	}
-	return
-}