package cluster

import (
	// "context"

	"context"
	"os"

	"github.com/infobloxopen/cluster-operator/kops"
	clusteroperatorv1alpha1 "github.com/infobloxopen/cluster-operator/pkg/apis/clusteroperator/v1alpha1"
	"k8s.io/kops/cmd/kops/util"

	"github.com/infobloxopen/cluster-operator/utils"
	corev1 "k8s.io/api/core/v1"

	// "k8s.io/apimachinery/pkg/api/errors"

	//metav1 "k8s.io/apimachinery/pkg/apis/meta/v1"
	//"sigs.k8s.io/controller-runtime/pkg/controller/controllerutil"
	"k8s.io/apimachinery/pkg/api/errors"
	"k8s.io/apimachinery/pkg/runtime"

	//"k8s.io/kops/cmd/kops"
	"sigs.k8s.io/controller-runtime/pkg/client"
	"sigs.k8s.io/controller-runtime/pkg/controller"
	"sigs.k8s.io/controller-runtime/pkg/handler"
	logf "sigs.k8s.io/controller-runtime/pkg/log"
	"sigs.k8s.io/controller-runtime/pkg/manager"
	"sigs.k8s.io/controller-runtime/pkg/reconcile"
	"sigs.k8s.io/controller-runtime/pkg/source"
)

var log = logf.Log.WithName("controller_cluster")

// Add creates a new Cluster Controller and adds it to the Manager. The Manager will set fields on the Controller
// and Start it when the Manager is Started.
func Add(mgr manager.Manager) error {
	return add(mgr, newReconciler(mgr))
}

// newReconciler returns a new reconcile.Reconciler
func newReconciler(mgr manager.Manager) reconcile.Reconciler {
	return &ReconcileCluster{client: mgr.GetClient(), scheme: mgr.GetScheme()}
}

// add adds a new Controller to mgr with r as the reconcile.Reconciler
func add(mgr manager.Manager, r reconcile.Reconciler) error {
	// Create a new controller
	c, err := controller.New("cluster-controller", mgr, controller.Options{Reconciler: r})
	if err != nil {
		return err
	}

	// Watch for changes to primary resource Cluster
	err = c.Watch(&source.Kind{Type: &clusteroperatorv1alpha1.Cluster{}}, &handler.EnqueueRequestForObject{})
	if err != nil {
		return err
	}

	// TODO(user): Modify this to be the types you create that are owned by the primary resource
	// Watch for changes to secondary resource Pods and requeue the owner Cluster
	err = c.Watch(&source.Kind{Type: &corev1.Pod{}}, &handler.EnqueueRequestForOwner{
		IsController: true,
		OwnerType:    &clusteroperatorv1alpha1.Cluster{},
	})
	if err != nil {
		return err
	}

	return nil
}

// blank assignment to verify that ReconcileCluster implements reconcile.Reconciler
var _ reconcile.Reconciler = &ReconcileCluster{}

// ReconcileCluster reconciles a Cluster object
type ReconcileCluster struct {
	// This client, initialized using mgr.Client() above, is a split client
	// that reads objects from the cache and writes to the apiserver
	client client.Client
	scheme *runtime.Scheme
}

// Reconcile reads that state of the cluster for a Cluster object and makes changes based on the state read
// and what is in the Cluster.Spec
//
// Note:
// The Controller will requeue the Request to be processed again if the returned error is non-nil or
// Result.Requeue is true, otherwise upon completion it will remove the work from the queue.
func (r *ReconcileCluster) Reconcile(request reconcile.Request) (reconcile.Result, error) {
	reqLogger := log.WithValues("Request.Namespace", request.Namespace, "Request.Name", request.Name)
	reqLogger.Info("Reconciling Cluster")
	// Fetch the Cluster instance
	instance := &clusteroperatorv1alpha1.Cluster{}
	err := r.client.Get(context.TODO(), request.NamespacedName, instance)
	if err != nil {
		reqLogger.Error(err, "error requesting instance")
		if errors.IsNotFound(err) {
			// Request object not found, could have been deleted after reconcile request.
			// Owned objects are automatically garbage collected. For additional cleanup logic use finalizers.
			// Return and don't requeue
			return reconcile.Result{}, nil
		}
		// Error reading the object - requeue the request.
		return reconcile.Result{}, err
	}

	//Finalizer name
	clusterFinalizer := "cluster.finalizer.cluster-operator.infobloxopen.github.com"

	kc := GetKopsConfig(instance.Spec)

	// If the cluster is not waiting for deletion, handle it normally
	if instance.ObjectMeta.DeletionTimestamp.IsZero() {
		// If no phase set default to pending for the initial phase
		if instance.Status.Phase == "" {
			instance.Status.Phase = clusteroperatorv1alpha1.ClusterPending
			config := instance.Spec.KopsConfig
			// If KopsConfig is not defined in CR, use default
			// TODO: Right now this only checks if the values are there. Eventually
			// we want to use a few inputs to pull information from the CMDB or
			// another controller that would hold the config information based on
			// the supplied infra info
			if config.Name == "" || config.MasterEc2 == "" || config.WorkerEc2 == "" || config.Vpc == "" ||
				config.StateStore == "" || config.MasterCount < 1 || config.WorkerCount < 1 || len(config.Zones) < 1 {
				instance.Spec.KopsConfig = GetKopsConfig(instance.Spec)
				if err := r.client.Update(context.TODO(), instance); err != nil {
					return reconcile.Result{}, err
				}
			}
		}

		// Add the finalizer and update the object
		if !utils.Contains(instance.ObjectMeta.Finalizers, clusterFinalizer) {
			instance.ObjectMeta.Finalizers = append(instance.ObjectMeta.Finalizers, clusterFinalizer)
			if err := r.client.Update(context.TODO(), instance); err != nil {
				return reconcile.Result{}, err
			}
		}

		// Run State Machine
		// PENDING -> SETUP -> DONE
		switch instance.Status.Phase {
		case clusteroperatorv1alpha1.ClusterPending:
			// Both updates and new clusters start with Kops replace
			// Adds the manifest to the kops state store without applying changes
			reqLogger.Info("Phase: PENDING")
<<<<<<< HEAD

			//TODO: use replace cluster instead of create or update. Will get file from CR (Shaun working on that)
			// options := &kops.ReplaceOptions{Filenames: []string{"deploy/test.yaml"}}

			// factory := util.NewFactory(&util.FactoryOptions{RegistryPath: kc.StateStore})
			// err = kops.RunReplace(factory, os.Stdout, options)

			//creating cluster
			options := &kops.CreateClusterOptions{}
			options.Init(kc)

			//create new facory options first to pass in
			factory := util.NewFactory(&util.FactoryOptions{RegistryPath: kc.StateStore})
			err := kops.RunCreateCluster(factory, os.Stdout, options)

=======
			err := k.ReplaceCluster(instance.Spec)
>>>>>>> 0f28d657
			if err != nil {
				reqLogger.Error(err, "error creating cluster")
				return reconcile.Result{}, err
			}
			reqLogger.Info("Cluster Created")
			instance.Status.Phase = clusteroperatorv1alpha1.ClusterUpdate

		case clusteroperatorv1alpha1.ClusterUpdate:
			// Kops update is required for both new and updated cluster configurations
			reqLogger.Info("Phase: UPDATE")

			//TODO: use replace cluster instead of create or update. Will get file from CR (Shaun working on that)
			// options := &kops.ReplaceOptions{Filenames: []string{"deploy/test.yaml"}}
			// factory := util.NewFactory(&util.FactoryOptions{RegistryPath: kc.StateStore})
			// err = kops.RunReplace(factory, os.Stdout, options)

			updateOptions := &kops.UpdateClusterOptions{}
			updateOptions.InitDefaults()

			//create new facory options first to pass in
			factory := util.NewFactory(&util.FactoryOptions{RegistryPath: kc.StateStore})
			_, err := kops.RunUpdateCluster(factory, kc.Name, os.Stdout, updateOptions)

			if err != nil {
				return reconcile.Result{}, err
			}

			// Some changes will require rebuilding the nodes (for example, resizing nodes or changing the AMI)
			// We call rolling-update to apply these changes
			//TODO: Right now, using defaults for intervals. Need to make changable
			rollingOptions := &kops.RollingUpdateOptions{ClusterName: kc.Name}
			rollingOptions.InitDefaults()

			factory = util.NewFactory(&util.FactoryOptions{RegistryPath: kc.StateStore})
			err = kops.RunRollingUpdateCluster(factory, os.Stdout, rollingOptions)
			if err != nil {
				return reconcile.Result{}, err
			}

			reqLogger.Info("Cluster Updated")
			instance.Status.Phase = clusteroperatorv1alpha1.ClusterSetup
		case clusteroperatorv1alpha1.ClusterSetup:
			reqLogger.Info("Phase: SETUP")

			validateOptions := &kops.ValidateClusterOptions{}
			validateOptions.InitDefaults()
			clusterName := []string{kc.Name}

			factory := util.NewFactory(&util.FactoryOptions{RegistryPath: kc.StateStore})
			status, err := kops.RunValidateCluster(factory, clusterName, os.Stdout, validateOptions)

			// status, err := k.ValidateCluster(instance.Spec.KopsConfig)
			if err != nil {
				return reconcile.Result{}, err
			}
			instance.Status.KopsStatus = clusteroperatorv1alpha1.KopsStatus{}
			if len(status.Failures) > 0 {
				instance.Status.KopsStatus.Failures = status.Failures
				reqLogger.Info("Cluster Not Ready")
			} else if len(status.Nodes) > 0 {
				instance.Status.KopsStatus.Nodes = status.Nodes
				reqLogger.Info("Cluster Created")
				instance.Status.Phase = clusteroperatorv1alpha1.ClusterDone

				configOptions := &kops.ExportKubecfgOptions{KubeConfigPath: "tmp/config.yaml"}
				clusterName := []string{kc.Name}

				factory := util.NewFactory(&util.FactoryOptions{RegistryPath: kc.StateStore})
				var config *clusteroperatorv1alpha1.KubeConfig
				config, err := kops.RunExportKubecfg(factory, os.Stdout, configOptions, clusterName)
				if err != nil {
					return reconcile.Result{}, err
				}

				instance.Status.KubeConfig = *config
				reqLogger.Info("KUBECONFIG Updated")
			} else {
				// FIXME - If we get this state try validate again!!!
				reqLogger.Info("Validate Returned Unexpected Result")
			}
		case clusteroperatorv1alpha1.ClusterDone:
			reqLogger.Info("Phase: DONE")
			return reconcile.Result{}, nil
		default:
			reqLogger.Info("NOP")
			return reconcile.Result{}, nil
		}

		// Update the Cluster instance, setting the status to the respective phase:
		if err := r.client.Status().Update(context.TODO(), instance); err != nil {
			return reconcile.Result{}, err
		}

		if instance.Status.Phase == clusteroperatorv1alpha1.ClusterSetup {
			// TODO - Set to time.Duration depending on back-off behavior
			//return reconcile.Result{RequeueAfter: time.Minute}, nil
			return reconcile.Result{Requeue: true}, nil
		}

		// Don't requeue. We should get called to reconcile when the CR changes.
		return reconcile.Result{}, nil

	} else if utils.Contains(instance.ObjectMeta.Finalizers, clusterFinalizer) {
		// our finalizer is present, so delete cluster first
		deleteOptions := &kops.DeleteClusterOptions{ClusterName: kc.Name, Yes: true}

		factory := util.NewFactory(&util.FactoryOptions{RegistryPath: kc.StateStore})
		err := kops.RunDeleteCluster(factory, os.Stdout, deleteOptions)
		if err != nil {
			// FIXME - Ensure that delete implementation is idempotent and safe to invoke multiple times.
			// If we call delete and the cluster is not present it will cause error and it will keep erroring out
			//return reconcile.Result{}, err
		}

		reqLogger.Info("Cluster Deleted")
		// remove our finalizer from the list and update it.
		instance.ObjectMeta.Finalizers = utils.Remove(instance.ObjectMeta.Finalizers, clusterFinalizer)

		if err := r.client.Update(context.TODO(), instance); err != nil {
			return reconcile.Result{}, err
		}

		//TODO: error when resource edited and requeued, but already deleted. Do we want that?

	}
	// Stop reconciliation as the item is being deleted
	return reconcile.Result{}, nil
}

<<<<<<< HEAD
// Get Kops Config Object
func GetKopsConfig(c clusteroperatorv1alpha1.ClusterSpec) clusteroperatorv1alpha1.KopsConfig {

	// Define a new Kops Cluster Config object if not specified
	return clusteroperatorv1alpha1.KopsConfig{
		// FIXME - Pickup . .soheil.belamaric.com and "s3://kops.state.seizadi.infoblox.com" from Operator Config
		Name:        c.Name + ".soheil.belamaric.com",
		MasterCount: c.KopsConfig.MasterCount,
		MasterEc2:   c.KopsConfig.MasterEc2,
		WorkerCount: c.KopsConfig.WorkerCount,
		WorkerEc2:   c.KopsConfig.WorkerEc2,
		StateStore:  "s3://kops.state.seizadi.infoblox.com",
		Vpc:         c.KopsConfig.Vpc,
		Zones:       c.KopsConfig.Zones,
=======
// Get Kops Default Config Resource
func CheckKopsDefaultConfig(c clusteroperatorv1alpha1.ClusterSpec) clusteroperatorv1alpha1.KopsConfig {
	// If KopsConfig is not defined in CR, use default
	// TODO: Right now this only checks if the values are there. Eventually
	// we want to use a few inputs to pull information from the CMDB or
	// another controller that would hold the config information based on
	// the supplied infra info
	
	// Due to changes to use Kops manifests, the only required fields are Name and StateStore
	defaultConfig := clusteroperatorv1alpha1.KopsConfig{
		// FIXME - Pickup DNS zone from Operator Config
		Name:        c.Name + ".soheil.belamaric.com",
		// MasterCount: 1,
		// MasterEc2:   "t2.micro",
		// WorkerCount: 2,
		// WorkerEc2:   "t2.micro",
		// FIXME - Pickup state store from Operator Config
		StateStore:  "s3://kops.state.seizadi.infoblox.com",
		// Vpc:         "vpc-0a75b33895655b46a",
		// Zones:       []string{"us-east-2a", "us-east-2b"},
	}
	
	if (c.KopsConfig.MasterCount > 0) {
		defaultConfig.MasterCount = c.KopsConfig.MasterCount
	}
	
	if len (c.KopsConfig.MasterEc2)  != 0 {
		defaultConfig.MasterEc2 = c.KopsConfig.MasterEc2
	}
	
	if (c.KopsConfig.WorkerCount) > 0 {
		defaultConfig.WorkerCount = c.KopsConfig.WorkerCount
	}
	
	if len (c.KopsConfig.WorkerEc2) > 0 {
		defaultConfig.WorkerEc2 = c.KopsConfig.WorkerEc2
	}
	
	if len (c.KopsConfig.Vpc) > 0 {
		defaultConfig.Vpc = c.KopsConfig.Vpc
	}
	
	if len(c.KopsConfig.Zones) > 0 {
		c.KopsConfig.Zones = c.KopsConfig.Zones
>>>>>>> 0f28d657
	}
}<|MERGE_RESOLUTION|>--- conflicted
+++ resolved
@@ -108,25 +108,16 @@
 	//Finalizer name
 	clusterFinalizer := "cluster.finalizer.cluster-operator.infobloxopen.github.com"
 
-	kc := GetKopsConfig(instance.Spec)
+	kc := CheckKopsDefaultConfig(instance.Spec)
 
 	// If the cluster is not waiting for deletion, handle it normally
 	if instance.ObjectMeta.DeletionTimestamp.IsZero() {
 		// If no phase set default to pending for the initial phase
 		if instance.Status.Phase == "" {
 			instance.Status.Phase = clusteroperatorv1alpha1.ClusterPending
-			config := instance.Spec.KopsConfig
-			// If KopsConfig is not defined in CR, use default
-			// TODO: Right now this only checks if the values are there. Eventually
-			// we want to use a few inputs to pull information from the CMDB or
-			// another controller that would hold the config information based on
-			// the supplied infra info
-			if config.Name == "" || config.MasterEc2 == "" || config.WorkerEc2 == "" || config.Vpc == "" ||
-				config.StateStore == "" || config.MasterCount < 1 || config.WorkerCount < 1 || len(config.Zones) < 1 {
-				instance.Spec.KopsConfig = GetKopsConfig(instance.Spec)
-				if err := r.client.Update(context.TODO(), instance); err != nil {
-					return reconcile.Result{}, err
-				}
+			instance.Spec.KopsConfig = CheckKopsDefaultConfig(instance.Spec)
+			if err := r.client.Update(context.TODO(), instance); err != nil {
+				return reconcile.Result{}, err
 			}
 		}
 
@@ -138,32 +129,23 @@
 			}
 		}
 
+		tempConfigFile := instance.Spec.Name + ".yaml"
+		err = utils.CopyBufferContentsToTempFile([]byte(instance.Spec.Config), tempConfigFile)
+		if err != nil {
+			return reconcile.Result{}, err
+		}
+
 		// Run State Machine
 		// PENDING -> SETUP -> DONE
 		switch instance.Status.Phase {
 		case clusteroperatorv1alpha1.ClusterPending:
-			// Both updates and new clusters start with Kops replace
-			// Adds the manifest to the kops state store without applying changes
 			reqLogger.Info("Phase: PENDING")
-<<<<<<< HEAD
-
-			//TODO: use replace cluster instead of create or update. Will get file from CR (Shaun working on that)
-			// options := &kops.ReplaceOptions{Filenames: []string{"deploy/test.yaml"}}
-
-			// factory := util.NewFactory(&util.FactoryOptions{RegistryPath: kc.StateStore})
-			// err = kops.RunReplace(factory, os.Stdout, options)
-
 			//creating cluster
-			options := &kops.CreateClusterOptions{}
-			options.Init(kc)
-
-			//create new facory options first to pass in
+			replaceOptions := &kops.ReplaceOptions{Filenames: []string{"tmp/" + tempConfigFile}, Force: true}
+
 			factory := util.NewFactory(&util.FactoryOptions{RegistryPath: kc.StateStore})
-			err := kops.RunCreateCluster(factory, os.Stdout, options)
-
-=======
-			err := k.ReplaceCluster(instance.Spec)
->>>>>>> 0f28d657
+			err = kops.RunReplace(factory, os.Stdout, replaceOptions)
+
 			if err != nil {
 				reqLogger.Error(err, "error creating cluster")
 				return reconcile.Result{}, err
@@ -172,50 +154,74 @@
 			instance.Status.Phase = clusteroperatorv1alpha1.ClusterUpdate
 
 		case clusteroperatorv1alpha1.ClusterUpdate:
-			// Kops update is required for both new and updated cluster configurations
 			reqLogger.Info("Phase: UPDATE")
-
-			//TODO: use replace cluster instead of create or update. Will get file from CR (Shaun working on that)
-			// options := &kops.ReplaceOptions{Filenames: []string{"deploy/test.yaml"}}
-			// factory := util.NewFactory(&util.FactoryOptions{RegistryPath: kc.StateStore})
-			// err = kops.RunReplace(factory, os.Stdout, options)
 
 			updateOptions := &kops.UpdateClusterOptions{}
 			updateOptions.InitDefaults()
 
-			//create new facory options first to pass in
 			factory := util.NewFactory(&util.FactoryOptions{RegistryPath: kc.StateStore})
 			_, err := kops.RunUpdateCluster(factory, kc.Name, os.Stdout, updateOptions)
 
 			if err != nil {
-				return reconcile.Result{}, err
-			}
-
-			// Some changes will require rebuilding the nodes (for example, resizing nodes or changing the AMI)
-			// We call rolling-update to apply these changes
+				reqLogger.Error(err, "error updating cluster")
+				return reconcile.Result{}, err
+			}
+
+			//get kubeconfig
+			var mode os.FileMode = 509
+			err = os.MkdirAll("./tmp", mode)
+			if err != nil {
+				return reconcile.Result{}, err
+			}
+
+			_, err = os.Create("tmp/config-" + kc.Name)
+			if err != nil {
+				return reconcile.Result{}, err
+			}
+
+			configOptions := &kops.ExportKubecfgOptions{KubeConfigPath: "tmp/config-" + kc.Name}
+			clusterName := []string{kc.Name}
+
+			configFactory := util.NewFactory(&util.FactoryOptions{RegistryPath: kc.StateStore})
+			var config *clusteroperatorv1alpha1.KubeConfig
+			config, err = kops.RunExportKubecfg(configFactory, os.Stdout, configOptions, clusterName)
+			if err != nil {
+				return reconcile.Result{}, err
+			}
+
+			instance.Status.KubeConfig = *config
+			reqLogger.Info("KUBECONFIG Updated")
+
+			//rolling udpates
+			os.Setenv("KUBECONFIG", "tmp/config-"+kc.Name)
+
 			//TODO: Right now, using defaults for intervals. Need to make changable
 			rollingOptions := &kops.RollingUpdateOptions{ClusterName: kc.Name}
 			rollingOptions.InitDefaults()
 
 			factory = util.NewFactory(&util.FactoryOptions{RegistryPath: kc.StateStore})
 			err = kops.RunRollingUpdateCluster(factory, os.Stdout, rollingOptions)
-			if err != nil {
-				return reconcile.Result{}, err
-			}
-
+
+			// Some changes will require rebuilding the nodes (for example, resizing nodes or changing the AMI)
+			// We call rolling-update to apply these changes
+			// out, err = k.RollingUpdateCluster(GetKopsConfig(instance.Spec))
+			// reqLogger.Info(out)
+			if err != nil {
+				reqLogger.Error(err, "error performing rolling update on cluster")
+				return reconcile.Result{}, err
+			}
 			reqLogger.Info("Cluster Updated")
 			instance.Status.Phase = clusteroperatorv1alpha1.ClusterSetup
 		case clusteroperatorv1alpha1.ClusterSetup:
 			reqLogger.Info("Phase: SETUP")
 
-			validateOptions := &kops.ValidateClusterOptions{}
+			validateOptions := &kops.ValidateClusterOptions{Kubeconfig: "tmp/config-" + kc.Name}
 			validateOptions.InitDefaults()
 			clusterName := []string{kc.Name}
 
 			factory := util.NewFactory(&util.FactoryOptions{RegistryPath: kc.StateStore})
 			status, err := kops.RunValidateCluster(factory, clusterName, os.Stdout, validateOptions)
 
-			// status, err := k.ValidateCluster(instance.Spec.KopsConfig)
 			if err != nil {
 				return reconcile.Result{}, err
 			}
@@ -227,19 +233,6 @@
 				instance.Status.KopsStatus.Nodes = status.Nodes
 				reqLogger.Info("Cluster Created")
 				instance.Status.Phase = clusteroperatorv1alpha1.ClusterDone
-
-				configOptions := &kops.ExportKubecfgOptions{KubeConfigPath: "tmp/config.yaml"}
-				clusterName := []string{kc.Name}
-
-				factory := util.NewFactory(&util.FactoryOptions{RegistryPath: kc.StateStore})
-				var config *clusteroperatorv1alpha1.KubeConfig
-				config, err := kops.RunExportKubecfg(factory, os.Stdout, configOptions, clusterName)
-				if err != nil {
-					return reconcile.Result{}, err
-				}
-
-				instance.Status.KubeConfig = *config
-				reqLogger.Info("KUBECONFIG Updated")
 			} else {
 				// FIXME - If we get this state try validate again!!!
 				reqLogger.Info("Validate Returned Unexpected Result")
@@ -293,22 +286,6 @@
 	return reconcile.Result{}, nil
 }
 
-<<<<<<< HEAD
-// Get Kops Config Object
-func GetKopsConfig(c clusteroperatorv1alpha1.ClusterSpec) clusteroperatorv1alpha1.KopsConfig {
-
-	// Define a new Kops Cluster Config object if not specified
-	return clusteroperatorv1alpha1.KopsConfig{
-		// FIXME - Pickup . .soheil.belamaric.com and "s3://kops.state.seizadi.infoblox.com" from Operator Config
-		Name:        c.Name + ".soheil.belamaric.com",
-		MasterCount: c.KopsConfig.MasterCount,
-		MasterEc2:   c.KopsConfig.MasterEc2,
-		WorkerCount: c.KopsConfig.WorkerCount,
-		WorkerEc2:   c.KopsConfig.WorkerEc2,
-		StateStore:  "s3://kops.state.seizadi.infoblox.com",
-		Vpc:         c.KopsConfig.Vpc,
-		Zones:       c.KopsConfig.Zones,
-=======
 // Get Kops Default Config Resource
 func CheckKopsDefaultConfig(c clusteroperatorv1alpha1.ClusterSpec) clusteroperatorv1alpha1.KopsConfig {
 	// If KopsConfig is not defined in CR, use default
@@ -316,43 +293,44 @@
 	// we want to use a few inputs to pull information from the CMDB or
 	// another controller that would hold the config information based on
 	// the supplied infra info
-	
+
 	// Due to changes to use Kops manifests, the only required fields are Name and StateStore
 	defaultConfig := clusteroperatorv1alpha1.KopsConfig{
 		// FIXME - Pickup DNS zone from Operator Config
-		Name:        c.Name + ".soheil.belamaric.com",
+		Name: c.Name + ".soheil.belamaric.com",
 		// MasterCount: 1,
 		// MasterEc2:   "t2.micro",
 		// WorkerCount: 2,
 		// WorkerEc2:   "t2.micro",
 		// FIXME - Pickup state store from Operator Config
-		StateStore:  "s3://kops.state.seizadi.infoblox.com",
+		StateStore: "s3://kops.state.seizadi.infoblox.com",
 		// Vpc:         "vpc-0a75b33895655b46a",
 		// Zones:       []string{"us-east-2a", "us-east-2b"},
 	}
-	
-	if (c.KopsConfig.MasterCount > 0) {
+
+	if c.KopsConfig.MasterCount > 0 {
 		defaultConfig.MasterCount = c.KopsConfig.MasterCount
 	}
-	
-	if len (c.KopsConfig.MasterEc2)  != 0 {
+
+	if len(c.KopsConfig.MasterEc2) != 0 {
 		defaultConfig.MasterEc2 = c.KopsConfig.MasterEc2
 	}
-	
+
 	if (c.KopsConfig.WorkerCount) > 0 {
 		defaultConfig.WorkerCount = c.KopsConfig.WorkerCount
 	}
-	
-	if len (c.KopsConfig.WorkerEc2) > 0 {
+
+	if len(c.KopsConfig.WorkerEc2) > 0 {
 		defaultConfig.WorkerEc2 = c.KopsConfig.WorkerEc2
 	}
-	
-	if len (c.KopsConfig.Vpc) > 0 {
+
+	if len(c.KopsConfig.Vpc) > 0 {
 		defaultConfig.Vpc = c.KopsConfig.Vpc
 	}
-	
+
 	if len(c.KopsConfig.Zones) > 0 {
 		c.KopsConfig.Zones = c.KopsConfig.Zones
->>>>>>> 0f28d657
-	}
+	}
+
+	return defaultConfig
 }