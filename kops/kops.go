package kops

import (
	"bytes"
	"encoding/json"
	"fmt"
	"io/ioutil"
	"strings"
	clusteroperatorv1alpha1 "github.com/infobloxopen/cluster-operator/pkg/apis/clusteroperator/v1alpha1"
	"github.com/infobloxopen/cluster-operator/utils"
	"github.com/spf13/viper"
	"gopkg.in/yaml.v2"
)

type KopsCmd struct {
	devMode         bool
	publicKey       string
	runStreamingCmd func(string) error
	runCmd          func(string) (*bytes.Buffer, error)
	path string
}

func NewKops() (*KopsCmd, error) {
	k := KopsCmd{
		publicKey:       viper.GetString("kops.ssh.key"),
		devMode:         viper.GetBool("development"),
		runStreamingCmd: utils.RunStreamingCmd,
		runCmd:          utils.RunCmd,
		path: viper.GetString("kops.path"),
	}

	return &k, nil
}

func (k *KopsCmd) ReplaceCluster(cluster clusteroperatorv1alpha1.ClusterSpec) error {
	tempConfigFile := cluster.Name + ".yaml"
	err := utils.CopyBufferContentsToTempFile([]byte(cluster.Config), tempConfigFile)
	if err != nil {
		return err
	}

	kopsCmdStr := k.path +
		" replace cluster" +
		" -f ." + viper.GetString("kops.kube.dir") + "/" + tempConfigFile +
		" --state=" + viper.GetString("kops.state.store") +
		" --force"

	err = k.runStreamingCmd(kopsCmdStr)
	if err != nil {
		return err
	}

	return nil
}

func (k *KopsCmd) UpdateCluster(cluster clusteroperatorv1alpha1.KopsConfig) error {
	if k.devMode { // Dry-run in Dev Mode and skip Update Cluster
		return nil
	}

	kopsCmdStr := k.path +
		" update cluster " +
		" --state=" + viper.GetString("kops.state.store") +
		" --name=" + cluster.Name +
		// FIXME - Add in when we switch to kops config
		// https://github.com/kubernetes/kops/blob/master/docs/iam_roles.md#use-existing-aws-instance-profiles
		// " --lifecycle-overrides IAMRole=ExistsAndWarnIfChanges," +
		// "IAMRolePolicy=ExistsAndWarnIfChanges,IAMInstanceProfileRole=ExistsAndWarnIfChanges" +
		" --yes"

	err := k.runStreamingCmd(kopsCmdStr)
	if err != nil {
		return err
	}

	return nil
}

func (k *KopsCmd) GetCluster(cluster clusteroperatorv1alpha1.KopsConfig) (bool, error) {
	kopsCmdStr := k.path +
		" get cluster " +
		" --state=" + viper.GetString("kops.state.store") +
		" --name=" + cluster.Name
	exists := true
	err := k.runStreamingCmd(kopsCmdStr)
	if err != nil {
		if strings.Contains(err.Error(), "exit status 1") {
			exists = false
		}
		return exists, err
	}
	return exists, nil
}

func (k *KopsCmd) RollingUpdateCluster(cluster clusteroperatorv1alpha1.KopsConfig) error {

	if k.devMode { // Dry-run in Dev Mode and skip Update Cluster
		return nil
	}

	// Make sure we have config in tmp/config.yaml
	_, err := k.GetKubeConfig(cluster)
	if err != nil {
		return err
	}

	kopsCmdStr := k.path +
		" rolling-update cluster " +
		" --state=" + viper.GetString("kops.state.store") +
		" --name=" + cluster.Name +
		" --fail-on-validate-error=false" +
		// FIXME - Add in when we switch to kops config
		// https://github.com/kubernetes/kops/blob/master/docs/iam_roles.md#use-existing-aws-instance-profiles
		// " --lifecycle-overrides IAMRole=ExistsAndWarnIfChanges," +
		// "IAMRolePolicy=ExistsAndWarnIfChanges,IAMInstanceProfileRole=ExistsAndWarnIfChanges" +
		" --yes"

	err = k.runStreamingCmd(kopsCmdStr)
	if err != nil {
		return err
	}

	return nil
}

func (k *KopsCmd) DeleteCluster(cluster clusteroperatorv1alpha1.KopsConfig) error {

	kopsCmdStr := k.path +
		" delete cluster --name=" + cluster.Name +
		" --state=" + viper.GetString("kops.state.store") +
		" --yes"

	//out, err := utils.RunCmd(kopsCmd)
	err := k.runStreamingCmd(kopsCmdStr)
	if err != nil {
		return err
	}

	return nil
}

//func (k *KopsCmd) DeleteCluster(cluster clusteroperatorv1alpha1.KopsConfig) (string, error) {
//
//	//kopsCmd := "./.bin/docker"
//	kopsArgs := []string{"run", "--env-file=tmp/kops_env"}
//	kopsArgs = append(kopsArgs,
//		"soheileizadi/kops:v1.0",
//		"delete",
//		"cluster",
//		"--name=" + cluster.Name,
//		"--yes")
//
//	fmt.Println(kopsArgs)
//	out, err := utils.RunDockerCmd(kopsArgs)
//	if err != nil {
//		return string(out.Bytes()), err
//	}
//
//	return string(out.Bytes()), nil
//}

func (k *KopsCmd) ValidateCluster(cluster clusteroperatorv1alpha1.KopsConfig) (clusteroperatorv1alpha1.KopsStatus, error) {

	status := clusteroperatorv1alpha1.KopsStatus{}

	if k.devMode { // Dry-run in Dev Mode and skip Validate Cluster return Cluster Up Status
		status = clusteroperatorv1alpha1.KopsStatus{
			Nodes: []clusteroperatorv1alpha1.KopsNode{
				{
					Name:     "ip-172-17-17-143.compute.internal",
					Zone:     "us-east-2a",
					Role:     "Master",
					Hostname: "ip-172-17-17-143.compute.internal",
					Status:   "True",
				},
			},
		}
		return status, nil
	}

	// Make sure we have config in tmp/config.yaml
	_, err := k.GetKubeConfig(cluster)
	if err != nil {
		return status, err
	}

	kopsCmdStr := k.path +
		" validate cluster" +
		" --state=" + viper.GetString("kops.state.store") +
		" --name=" + cluster.Name + " -o json"
	out, err := k.runCmd(kopsCmdStr)
	if err != nil {
		return status, err
	}

	json.Unmarshal(out.Bytes(), &status)
	if err != nil {
		return status, err
	}

	fmt.Println("Kops Response: ", string(out.Bytes()))
	return status, nil
}

func (k *KopsCmd) GetKubeConfig(cluster clusteroperatorv1alpha1.KopsConfig) (clusteroperatorv1alpha1.KubeConfig, error) {

	if k.devMode { // Dry-run in Dev Mode and skip get kube.config
		return clusteroperatorv1alpha1.KubeConfig{}, nil
	}

	config := clusteroperatorv1alpha1.KubeConfig{}

	kopsCmdStr := k.path +
		" export kubecfg" +
		" --name=" + cluster.Name +
		" --state=" + viper.GetString("kops.state.store") +
		" --kubeconfig=" +  viper.GetString("tmp.dir") + "/config-" + cluster.Name

	err := k.runStreamingCmd(kopsCmdStr)
	if err != nil {
		return clusteroperatorv1alpha1.KubeConfig{}, err
	}

	file, err := ioutil.ReadFile(viper.GetString("tmp.dir") + "/config-" + cluster.Name)
	if err != nil {
		return clusteroperatorv1alpha1.KubeConfig{}, err
	}

	err = yaml.Unmarshal([]byte(file), &config)
	if err != nil {
		return clusteroperatorv1alpha1.KubeConfig{}, err
	}

	return config, nil
}

func (k *KopsCmd) ListClusters(stateStore string) ([]string, error) {
<<<<<<< HEAD
	kopsCmd := k.path +
=======
	kopsCmdStr := k.path +
>>>>>>> 1edfa597
		" get cluster " +
		" --state=" + viper.GetString("kops.state.store") +
		" -o json | jq -r '.[][\"metadata\"][\"name\"]'"

	out, err := k.runCmd(kopsCmdStr)
	if err != nil {
		return nil, err
	}

	return strings.Split(string(out.Bytes()), "\n"), nil
}<|MERGE_RESOLUTION|>--- conflicted
+++ resolved
@@ -6,6 +6,7 @@
 	"fmt"
 	"io/ioutil"
 	"strings"
+
 	clusteroperatorv1alpha1 "github.com/infobloxopen/cluster-operator/pkg/apis/clusteroperator/v1alpha1"
 	"github.com/infobloxopen/cluster-operator/utils"
 	"github.com/spf13/viper"
@@ -17,7 +18,7 @@
 	publicKey       string
 	runStreamingCmd func(string) error
 	runCmd          func(string) (*bytes.Buffer, error)
-	path string
+	path            string
 }
 
 func NewKops() (*KopsCmd, error) {
@@ -26,7 +27,7 @@
 		devMode:         viper.GetBool("development"),
 		runStreamingCmd: utils.RunStreamingCmd,
 		runCmd:          utils.RunCmd,
-		path: viper.GetString("kops.path"),
+		path:            viper.GetString("kops.path"),
 	}
 
 	return &k, nil
@@ -214,7 +215,7 @@
 		" export kubecfg" +
 		" --name=" + cluster.Name +
 		" --state=" + viper.GetString("kops.state.store") +
-		" --kubeconfig=" +  viper.GetString("tmp.dir") + "/config-" + cluster.Name
+		" --kubeconfig=" + viper.GetString("tmp.dir") + "/config-" + cluster.Name
 
 	err := k.runStreamingCmd(kopsCmdStr)
 	if err != nil {
@@ -235,11 +236,7 @@
 }
 
 func (k *KopsCmd) ListClusters(stateStore string) ([]string, error) {
-<<<<<<< HEAD
-	kopsCmd := k.path +
-=======
-	kopsCmdStr := k.path +
->>>>>>> 1edfa597
+	kopsCmdStr := k.path +
 		" get cluster " +
 		" --state=" + viper.GetString("kops.state.store") +
 		" -o json | jq -r '.[][\"metadata\"][\"name\"]'"
