--- conflicted
+++ resolved
@@ -14,17 +14,12 @@
 
 	kopsCmd := "/usr/local/bin/" +
 		"kops create cluster" +
-		// FIXME - Should have
 		" --name=" + cluster.Name +
 		" --state=" + cluster.StateStore +
-<<<<<<< HEAD
+		// FIXME - Should have ssh-key-name
 		" --ssh-public-key=kops.pub" +
-		" --vpc="  + cluster.Vpc +
+		" --vpc=" + cluster.Vpc +
 		" --master-count=" + strconv.Itoa(cluster.MasterCount) +
-=======
-		" --vpc=" + cluster.Vpc +
-		" --node-count=" + strconv.Itoa(cluster.WorkerCount) +
->>>>>>> dae78546
 		" --master-size=" + cluster.MasterEc2 +
 		" --node-count=" + strconv.Itoa(cluster.WorkerCount) +
 		" --node-size=" + cluster.WorkerEc2 +
@@ -34,18 +29,18 @@
 	if err != nil {
 		return string(out.Bytes()), err
 	}
-	
+
 	return string(out.Bytes()), nil
 }
 
 func UpdateCluster(cluster clusteroperatorv1alpha1.KopsConfig) (string, error) {
-	
+
 	kopsCmd := "/usr/local/bin/" +
 		"kops update cluster " +
 		" --name=" + cluster.Name +
 		" --state=" + cluster.StateStore +
 		" --yes"
-	
+
 	out, err := utils.RunCmd(kopsCmd)
 	if err != nil {
 		return string(out.Bytes()), err
@@ -61,9 +56,8 @@
 		" --state=" + cluster.StateStore
 
 	out, err := utils.RunCmd(kopsCmd)
-	fmt.Print("\n" + string(out.Bytes()) + "\n")
 	if err != nil {
-		return "", err
+		return string(out.Bytes()), err
 	}
 
 	return string(out.Bytes()), nil
