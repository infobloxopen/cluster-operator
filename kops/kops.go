package kops

import (
	"bytes"
	"encoding/json"
	"fmt"
<<<<<<< HEAD
=======
	"io/ioutil"
	"strings"

>>>>>>> 6f133848
	clusteroperatorv1alpha1 "github.com/infobloxopen/cluster-operator/pkg/apis/clusteroperator/v1alpha1"
	"github.com/infobloxopen/cluster-operator/utils"
	"github.com/spf13/viper"
	"gopkg.in/yaml.v2"
	"io/ioutil"
	"strings"
)

type KopsCmd struct {
<<<<<<< HEAD
	devMode         bool
	publicKey       string
	runStreamingCmd func(string) error
	runCmd          func(string) (*bytes.Buffer, error)
}

func NewKops() (*KopsCmd, error) {
	k := KopsCmd{
		publicKey:       viper.GetString("kops.ssh.key"),
		devMode:         viper.GetBool("development"),
		runStreamingCmd: utils.RunStreamingCmd,
		runCmd:          utils.RunCmd,
=======
	devMode   bool
	publicKey string
	envs      [][]string
	path      string
}

func NewKops() (*KopsCmd, error) {
	// FIXME - Integrate public key function into the envs
	var k KopsCmd

	devMode := utils.GetEnvs([]string{"CLUSTER_OPERATOR_DEVELOPMENT"})
	if len(devMode) > 0 {
		k.devMode = true
	}

	reqEnvs := []string{
		"AWS_ACCESS_KEY_ID",
		"AWS_SECRET_ACCESS_KEY",
		"KOPS_STATE_STORE",
	}

	if !k.devMode {
		reqEnvs = []string{
			"KOPS_STATE_STORE",
		}
	}

	filterEnvs := append([]string{
		"SSH_KEY",
	}, reqEnvs[0:]...)

	k = KopsCmd{
		publicKey: "kops.pub",
		envs:      utils.GetEnvs(filterEnvs),
		path:      utils.GetEnvs([]string{"KOPS_PATH"})[0][1],
		devMode:   k.devMode,
	}

	for _, pair := range k.envs {
		if (pair[0] == "SSH_KEY") && (len(pair[1]) > 0) {
			k.publicKey = pair[1]
		}
	}

	missingEnvs := utils.CheckEnvs(k.envs, reqEnvs)
	if len(missingEnvs) > 0 {
		foundEnvs := []string{}
		for _, e := range k.envs {
			foundEnvs = append(foundEnvs, e[0])
		}
		return &k, errors.New("Missing environment variables for Kops " + strings.Join(missingEnvs, ", ") +
			" Found Envs " + strings.Join(foundEnvs, ", "))
>>>>>>> 6f133848
	}

	return &k, nil
}

func (k *KopsCmd) ReplaceCluster(cluster clusteroperatorv1alpha1.ClusterSpec) error {
	tempConfigFile := cluster.Name + ".yaml"
	err := utils.CopyBufferContentsToTempFile([]byte(cluster.Config), tempConfigFile)
	if err != nil {
		return err
	}

<<<<<<< HEAD
	kopsCmd := viper.GetString("docker.bin.path") + " run" +
		// FIXME Don't think we will need this anymore
		// " -v " + pwd + "/ssh:/ssh " +
		" -v " + viper.GetString("tmp.dir") + "/" + tempConfigFile + ":" + viper.GetString("kops.kube.dir") + "/" + tempConfigFile +
		utils.GetDockerEnvFlags() +
		viper.GetString("kops.container") +
		" replace cluster" +
		" -f " + viper.GetString("kops.kube.dir") + "/" + tempConfigFile +
		// FIXME Do we want to use state.store or cluster.StateStore
		" --state=" + viper.GetString("kops.state.store") +
=======
	kopsCmdStr := k.path +
		" replace cluster" +
		" -f tmp/" + tempConfigFile +
		" --state=" + cluster.KopsConfig.StateStore +
>>>>>>> 6f133848
		" --force"

	err = k.runStreamingCmd(kopsCmd)
	if err != nil {
		return err
	}

	return nil
}

func (k *KopsCmd) UpdateCluster(cluster clusteroperatorv1alpha1.KopsConfig) error {
	if k.devMode { // Dry-run in Dev Mode and skip Update Cluster
		return nil
	}

<<<<<<< HEAD
	kopsCmd := viper.GetString("docker.bin.path") + " run" +
		utils.GetDockerEnvFlags() +
		viper.GetString("kops.container") +
=======
	kopsCmd := k.path +
>>>>>>> 6f133848
		" update cluster " +
		" --state=" + viper.GetString("kops.state.store") +
		" --name=" + cluster.Name +
		// FIXME - Add in when we switch to kops config
		// https://github.com/kubernetes/kops/blob/master/docs/iam_roles.md#use-existing-aws-instance-profiles
		// " --lifecycle-overrides IAMRole=ExistsAndWarnIfChanges," +
		// "IAMRolePolicy=ExistsAndWarnIfChanges,IAMInstanceProfileRole=ExistsAndWarnIfChanges" +
		" --yes"

	err := k.runStreamingCmd(kopsCmd)
	if err != nil {
		return err
	}

	return nil
}

func (k *KopsCmd) GetCluster(cluster clusteroperatorv1alpha1.KopsConfig) (bool, error) {
<<<<<<< HEAD
	kopsCmd := viper.GetString("docker.bin.path") +
		" run" +
		utils.GetDockerEnvFlags() +
		viper.GetString("kops.container") +
=======
	kopsCmd := k.path +
>>>>>>> 6f133848
		" get cluster " +
		" --state=" + viper.GetString("kops.state.store") +
		" --name=" + cluster.Name
	exists := true
	err := utils.RunStreamingCmd(kopsCmd)
	if err != nil {
		if strings.Contains(err.Error(), "exit status 1") {
			exists = false
		}
		return exists, err
	}
	return exists, nil
}

func (k *KopsCmd) RollingUpdateCluster(cluster clusteroperatorv1alpha1.KopsConfig) error {

	if k.devMode { // Dry-run in Dev Mode and skip Update Cluster
		return nil
	}

	// Make sure we have config in tmp/config.yaml
	_, err := k.GetKubeConfig(cluster)
	if err != nil {
		return err
	}

<<<<<<< HEAD
	kopsCmd := viper.GetString("docker.bin.path") +
		" run" + utils.GetDockerEnvFlags() +
		" -e KUBECONFIG=" + viper.GetString("kops.kube.dir") + "/config.yaml" +
		" -v " + viper.GetString("tmp.dir") + ":" + viper.GetString("kops.kube.dir") +
		viper.GetString("kops.container") +
=======
	kopsCmd := k.path +
>>>>>>> 6f133848
		" rolling-update cluster " +
		" --state=" + viper.GetString("kops.state.store") +
		" --name=" + cluster.Name +
<<<<<<< HEAD
		//FIXME - Add in when we switch to kops config
=======
		" --fail-on-validate-error=false" +
		// FIXME - Add in when we switch to kops config
>>>>>>> 6f133848
		// https://github.com/kubernetes/kops/blob/master/docs/iam_roles.md#use-existing-aws-instance-profiles
		// " --lifecycle-overrides IAMRole=ExistsAndWarnIfChanges," +
		// "IAMRolePolicy=ExistsAndWarnIfChanges,IAMInstanceProfileRole=ExistsAndWarnIfChanges" +
		" --yes"

	err = k.runStreamingCmd(kopsCmd)
	if err != nil {
		return err
	}

	return nil
}

func (k *KopsCmd) DeleteCluster(cluster clusteroperatorv1alpha1.KopsConfig) error {

<<<<<<< HEAD
	kopsCmd := viper.GetString("docker.bin.path") + " run" +
		utils.GetDockerEnvFlags() +
		viper.GetString("kops.container") +
		" --state=" + cluster.StateStore +
=======
	kopsCmd := k.path +
>>>>>>> 6f133848
		" delete cluster --name=" + cluster.Name +
		" --state=" + cluster.StateStore +
		" --yes"

	//out, err := utils.RunCmd(kopsCmd)
	err := k.runStreamingCmd(kopsCmd)
	if err != nil {
		return err
	}

	return nil
}

//func (k *KopsCmd) DeleteCluster(cluster clusteroperatorv1alpha1.KopsConfig) (string, error) {
//
//	//kopsCmd := "./.bin/docker"
//	kopsArgs := []string{"run", "--env-file=tmp/kops_env"}
//	kopsArgs = append(kopsArgs,
//		"soheileizadi/kops:v1.0",
//		"delete",
//		"cluster",
//		"--name=" + cluster.Name,
//		"--yes")
//
//	fmt.Println(kopsArgs)
//	out, err := utils.RunDockerCmd(kopsArgs)
//	if err != nil {
//		return string(out.Bytes()), err
//	}
//
//	return string(out.Bytes()), nil
//}

func (k *KopsCmd) ValidateCluster(cluster clusteroperatorv1alpha1.KopsConfig) (clusteroperatorv1alpha1.KopsStatus, error) {

	status := clusteroperatorv1alpha1.KopsStatus{}

	if k.devMode { // Dry-run in Dev Mode and skip Validate Cluster return Cluster Up Status
		status = clusteroperatorv1alpha1.KopsStatus{
			Nodes: []clusteroperatorv1alpha1.KopsNode{
				{
					Name:     "ip-172-17-17-143.compute.internal",
					Zone:     "us-east-2a",
					Role:     "Master",
					Hostname: "ip-172-17-17-143.compute.internal",
					Status:   "True",
				},
			},
		}
		return status, nil
	}

	// Make sure we have config in tmp/config.yaml
	_, err := k.GetKubeConfig(cluster)
	if err != nil {
		return status, err
	}

<<<<<<< HEAD
	kopsCmd := viper.GetString("docker.bin.path") + " run" +
		utils.GetDockerEnvFlags() +
		" -e KUBECONFIG=" + viper.GetString("kops.kube.dir") + "/config.yaml" +
		" -v " + viper.GetString("tmp.dir") + ":" + viper.GetString("kops.kube.dir") +
		viper.GetString("kops.container") +
=======
	kopsCmd := k.path +
>>>>>>> 6f133848
		" validate cluster" +
		" --state=" + cluster.StateStore +
		" --name=" + cluster.Name + " -o json"
	out, err := k.runCmd(kopsCmd)
	if err != nil {
		return status, err
	}

	json.Unmarshal(out.Bytes(), &status)
	if err != nil {
		return status, err
	}

	fmt.Println("Kops Response: ", string(out.Bytes()))
	return status, nil
}

func (k *KopsCmd) GetKubeConfig(cluster clusteroperatorv1alpha1.KopsConfig) (clusteroperatorv1alpha1.KubeConfig, error) {

	if k.devMode { // Dry-run in Dev Mode and skip get kube.config
		return clusteroperatorv1alpha1.KubeConfig{}, nil
	}

	config := clusteroperatorv1alpha1.KubeConfig{}

<<<<<<< HEAD
	kopsCmd := viper.GetString("docker.bin.path") + " run" +
		" -v " + viper.GetString("tmp.dir") + ":" + viper.GetString("kops.kube.dir") +
		utils.GetDockerEnvFlags() +
		viper.GetString("kops.container") +
		" --state=" + cluster.StateStore +
		" export kubecfg --name=" + cluster.Name +
		" --kubeconfig=" + viper.GetString("kops.kube.dir") + "/config.yaml"

	err := k.runStreamingCmd(kopsCmd)
=======
	kopsCmd := k.path +
		" export kubecfg" +
		" --name=" + cluster.Name +
		" --state=" + cluster.StateStore +
		" --kubeconfig=tmp/config-" + cluster.Name

	err := utils.RunStreamingCmd(kopsCmd)
>>>>>>> 6f133848
	if err != nil {
		return clusteroperatorv1alpha1.KubeConfig{}, err
	}

<<<<<<< HEAD
	file, err := ioutil.ReadFile(viper.GetString("tmp.dir") + "/config.yaml")
=======
	file, err := ioutil.ReadFile("tmp/config-" + cluster.Name)
>>>>>>> 6f133848
	if err != nil {
		return clusteroperatorv1alpha1.KubeConfig{}, err
	}

	err = yaml.Unmarshal([]byte(file), &config)
	if err != nil {
		return clusteroperatorv1alpha1.KubeConfig{}, err
	}

	return config, nil
}

func (k *KopsCmd) ListClusters(stateStore string) ([]string, error) {
	kopsCmd := "/usr/local/bin/" +
		"docker run" +
		utils.GetDockerEnvFlags(k.envs) +
		" soheileizadi/kops:v1.0" +
		" get cluster " +
		" --state=" + stateStore +
		" -o json | jq -r '.[][\"metadata\"][\"name\"]'"

	out, err := utils.RunCmd(kopsCmd)
	if err != nil {
		return nil, err
	}

	return strings.Split(string(out.Bytes()), "\n"), nil
}<|MERGE_RESOLUTION|>--- conflicted
+++ resolved
@@ -4,26 +4,20 @@
 	"bytes"
 	"encoding/json"
 	"fmt"
-<<<<<<< HEAD
-=======
 	"io/ioutil"
 	"strings"
-
->>>>>>> 6f133848
 	clusteroperatorv1alpha1 "github.com/infobloxopen/cluster-operator/pkg/apis/clusteroperator/v1alpha1"
 	"github.com/infobloxopen/cluster-operator/utils"
 	"github.com/spf13/viper"
 	"gopkg.in/yaml.v2"
-	"io/ioutil"
-	"strings"
 )
 
 type KopsCmd struct {
-<<<<<<< HEAD
 	devMode         bool
 	publicKey       string
 	runStreamingCmd func(string) error
 	runCmd          func(string) (*bytes.Buffer, error)
+	path string
 }
 
 func NewKops() (*KopsCmd, error) {
@@ -32,60 +26,7 @@
 		devMode:         viper.GetBool("development"),
 		runStreamingCmd: utils.RunStreamingCmd,
 		runCmd:          utils.RunCmd,
-=======
-	devMode   bool
-	publicKey string
-	envs      [][]string
-	path      string
-}
-
-func NewKops() (*KopsCmd, error) {
-	// FIXME - Integrate public key function into the envs
-	var k KopsCmd
-
-	devMode := utils.GetEnvs([]string{"CLUSTER_OPERATOR_DEVELOPMENT"})
-	if len(devMode) > 0 {
-		k.devMode = true
-	}
-
-	reqEnvs := []string{
-		"AWS_ACCESS_KEY_ID",
-		"AWS_SECRET_ACCESS_KEY",
-		"KOPS_STATE_STORE",
-	}
-
-	if !k.devMode {
-		reqEnvs = []string{
-			"KOPS_STATE_STORE",
-		}
-	}
-
-	filterEnvs := append([]string{
-		"SSH_KEY",
-	}, reqEnvs[0:]...)
-
-	k = KopsCmd{
-		publicKey: "kops.pub",
-		envs:      utils.GetEnvs(filterEnvs),
-		path:      utils.GetEnvs([]string{"KOPS_PATH"})[0][1],
-		devMode:   k.devMode,
-	}
-
-	for _, pair := range k.envs {
-		if (pair[0] == "SSH_KEY") && (len(pair[1]) > 0) {
-			k.publicKey = pair[1]
-		}
-	}
-
-	missingEnvs := utils.CheckEnvs(k.envs, reqEnvs)
-	if len(missingEnvs) > 0 {
-		foundEnvs := []string{}
-		for _, e := range k.envs {
-			foundEnvs = append(foundEnvs, e[0])
-		}
-		return &k, errors.New("Missing environment variables for Kops " + strings.Join(missingEnvs, ", ") +
-			" Found Envs " + strings.Join(foundEnvs, ", "))
->>>>>>> 6f133848
+		path: viper.GetString("kops.path"),
 	}
 
 	return &k, nil
@@ -98,26 +39,13 @@
 		return err
 	}
 
-<<<<<<< HEAD
-	kopsCmd := viper.GetString("docker.bin.path") + " run" +
-		// FIXME Don't think we will need this anymore
-		// " -v " + pwd + "/ssh:/ssh " +
-		" -v " + viper.GetString("tmp.dir") + "/" + tempConfigFile + ":" + viper.GetString("kops.kube.dir") + "/" + tempConfigFile +
-		utils.GetDockerEnvFlags() +
-		viper.GetString("kops.container") +
+	kopsCmdStr := k.path +
 		" replace cluster" +
 		" -f " + viper.GetString("kops.kube.dir") + "/" + tempConfigFile +
-		// FIXME Do we want to use state.store or cluster.StateStore
-		" --state=" + viper.GetString("kops.state.store") +
-=======
-	kopsCmdStr := k.path +
-		" replace cluster" +
-		" -f tmp/" + tempConfigFile +
-		" --state=" + cluster.KopsConfig.StateStore +
->>>>>>> 6f133848
+		" --state=" + viper.GetString("kops.state.store") +
 		" --force"
 
-	err = k.runStreamingCmd(kopsCmd)
+	err = k.runStreamingCmd(kopsCmdStr)
 	if err != nil {
 		return err
 	}
@@ -130,13 +58,7 @@
 		return nil
 	}
 
-<<<<<<< HEAD
-	kopsCmd := viper.GetString("docker.bin.path") + " run" +
-		utils.GetDockerEnvFlags() +
-		viper.GetString("kops.container") +
-=======
-	kopsCmd := k.path +
->>>>>>> 6f133848
+	kopsCmdStr := k.path +
 		" update cluster " +
 		" --state=" + viper.GetString("kops.state.store") +
 		" --name=" + cluster.Name +
@@ -146,7 +68,7 @@
 		// "IAMRolePolicy=ExistsAndWarnIfChanges,IAMInstanceProfileRole=ExistsAndWarnIfChanges" +
 		" --yes"
 
-	err := k.runStreamingCmd(kopsCmd)
+	err := k.runStreamingCmd(kopsCmdStr)
 	if err != nil {
 		return err
 	}
@@ -155,19 +77,12 @@
 }
 
 func (k *KopsCmd) GetCluster(cluster clusteroperatorv1alpha1.KopsConfig) (bool, error) {
-<<<<<<< HEAD
-	kopsCmd := viper.GetString("docker.bin.path") +
-		" run" +
-		utils.GetDockerEnvFlags() +
-		viper.GetString("kops.container") +
-=======
-	kopsCmd := k.path +
->>>>>>> 6f133848
+	kopsCmdStr := k.path +
 		" get cluster " +
 		" --state=" + viper.GetString("kops.state.store") +
 		" --name=" + cluster.Name
 	exists := true
-	err := utils.RunStreamingCmd(kopsCmd)
+	err := utils.RunStreamingCmd(kopsCmdStr)
 	if err != nil {
 		if strings.Contains(err.Error(), "exit status 1") {
 			exists = false
@@ -189,30 +104,18 @@
 		return err
 	}
 
-<<<<<<< HEAD
-	kopsCmd := viper.GetString("docker.bin.path") +
-		" run" + utils.GetDockerEnvFlags() +
-		" -e KUBECONFIG=" + viper.GetString("kops.kube.dir") + "/config.yaml" +
-		" -v " + viper.GetString("tmp.dir") + ":" + viper.GetString("kops.kube.dir") +
-		viper.GetString("kops.container") +
-=======
-	kopsCmd := k.path +
->>>>>>> 6f133848
+	kopsCmdStr := k.path +
 		" rolling-update cluster " +
 		" --state=" + viper.GetString("kops.state.store") +
 		" --name=" + cluster.Name +
-<<<<<<< HEAD
-		//FIXME - Add in when we switch to kops config
-=======
 		" --fail-on-validate-error=false" +
 		// FIXME - Add in when we switch to kops config
->>>>>>> 6f133848
 		// https://github.com/kubernetes/kops/blob/master/docs/iam_roles.md#use-existing-aws-instance-profiles
 		// " --lifecycle-overrides IAMRole=ExistsAndWarnIfChanges," +
 		// "IAMRolePolicy=ExistsAndWarnIfChanges,IAMInstanceProfileRole=ExistsAndWarnIfChanges" +
 		" --yes"
 
-	err = k.runStreamingCmd(kopsCmd)
+	err = k.runStreamingCmd(kopsCmdStr)
 	if err != nil {
 		return err
 	}
@@ -222,20 +125,13 @@
 
 func (k *KopsCmd) DeleteCluster(cluster clusteroperatorv1alpha1.KopsConfig) error {
 
-<<<<<<< HEAD
-	kopsCmd := viper.GetString("docker.bin.path") + " run" +
-		utils.GetDockerEnvFlags() +
-		viper.GetString("kops.container") +
-		" --state=" + cluster.StateStore +
-=======
-	kopsCmd := k.path +
->>>>>>> 6f133848
+	kopsCmdStr := k.path +
 		" delete cluster --name=" + cluster.Name +
 		" --state=" + cluster.StateStore +
 		" --yes"
 
 	//out, err := utils.RunCmd(kopsCmd)
-	err := k.runStreamingCmd(kopsCmd)
+	err := k.runStreamingCmd(kopsCmdStr)
 	if err != nil {
 		return err
 	}
@@ -288,19 +184,11 @@
 		return status, err
 	}
 
-<<<<<<< HEAD
-	kopsCmd := viper.GetString("docker.bin.path") + " run" +
-		utils.GetDockerEnvFlags() +
-		" -e KUBECONFIG=" + viper.GetString("kops.kube.dir") + "/config.yaml" +
-		" -v " + viper.GetString("tmp.dir") + ":" + viper.GetString("kops.kube.dir") +
-		viper.GetString("kops.container") +
-=======
-	kopsCmd := k.path +
->>>>>>> 6f133848
+	kopsCmdStr := k.path +
 		" validate cluster" +
 		" --state=" + cluster.StateStore +
 		" --name=" + cluster.Name + " -o json"
-	out, err := k.runCmd(kopsCmd)
+	out, err := k.runCmd(kopsCmdStr)
 	if err != nil {
 		return status, err
 	}
@@ -322,34 +210,18 @@
 
 	config := clusteroperatorv1alpha1.KubeConfig{}
 
-<<<<<<< HEAD
-	kopsCmd := viper.GetString("docker.bin.path") + " run" +
-		" -v " + viper.GetString("tmp.dir") + ":" + viper.GetString("kops.kube.dir") +
-		utils.GetDockerEnvFlags() +
-		viper.GetString("kops.container") +
-		" --state=" + cluster.StateStore +
-		" export kubecfg --name=" + cluster.Name +
-		" --kubeconfig=" + viper.GetString("kops.kube.dir") + "/config.yaml"
-
-	err := k.runStreamingCmd(kopsCmd)
-=======
-	kopsCmd := k.path +
+	kopsCmdStr := k.path +
 		" export kubecfg" +
 		" --name=" + cluster.Name +
 		" --state=" + cluster.StateStore +
 		" --kubeconfig=tmp/config-" + cluster.Name
 
-	err := utils.RunStreamingCmd(kopsCmd)
->>>>>>> 6f133848
+	err := utils.RunStreamingCmd(kopsCmdStr)
 	if err != nil {
 		return clusteroperatorv1alpha1.KubeConfig{}, err
 	}
 
-<<<<<<< HEAD
-	file, err := ioutil.ReadFile(viper.GetString("tmp.dir") + "/config.yaml")
-=======
-	file, err := ioutil.ReadFile("tmp/config-" + cluster.Name)
->>>>>>> 6f133848
+	file, err := ioutil.ReadFile(viper.GetString("tmp.dir") + "config-" + cluster.Name)
 	if err != nil {
 		return clusteroperatorv1alpha1.KubeConfig{}, err
 	}
@@ -363,9 +235,8 @@
 }
 
 func (k *KopsCmd) ListClusters(stateStore string) ([]string, error) {
-	kopsCmd := "/usr/local/bin/" +
-		"docker run" +
-		utils.GetDockerEnvFlags(k.envs) +
+	kopsCmd := viper.GetString("docker.bin.path") + "run" +
+		utils.GetDockerEnvFlags() +
 		" soheileizadi/kops:v1.0" +
 		" get cluster " +
 		" --state=" + stateStore +
