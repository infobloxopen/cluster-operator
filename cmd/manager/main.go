--- conflicted
+++ resolved
@@ -7,11 +7,8 @@
 	"fmt"
 	"os"
 	"runtime"
-<<<<<<< HEAD
 	"strings"
-=======
 	"strconv"
->>>>>>> 6f133848
 
 	// Import all Kubernetes client auth plugins (e.g. Azure, GCP, OIDC, etc.)
 	_ "k8s.io/client-go/plugin/pkg/client/auth"
@@ -81,6 +78,7 @@
 		}
 	}
 
+	// FIXME: need to figure out how to check to make sure the AWS keys and secret are present
 	// Check to see if the required configuration arguments are present
 	if len(viper.GetString("aws.access.key.id")) == 0 {
 		log.Error(errors.New("AWS_ACCESS_KEY_ID not configured"), "Missing Argument AWS_ACCESS_KEY_ID")
@@ -122,7 +120,7 @@
 
 	//Get reaper bool, set to false if not there
 	var rec cluster.ReconcilerConfig
-	rec.Reap, err = strconv.ParseBool(os.Getenv("REAPER"))
+	rec.Reap, err = strconv.ParseBool(viper.GetString("reaper"))
 	if err != nil {
 		rec.Reap = false
 	}
